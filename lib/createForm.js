import { derived, writable } from "svelte/store";
import { util } from "./util";

const NO_ERROR = "";
const IS_TOUCHED = true;

export const createForm = config => {
  const initialValues = config.initialValues || {};

  if (Object.keys(initialValues).length < 1) {
    const provided = JSON.stringify(initialValues);
    console.warn(
      `createForm requires initialValues to be a non empty object or array, provided ${provided}`
    );
    return;
  }

  const validationSchema = config.validationSchema;
  const validateFn = config.validate;
  const onSubmit = config.onSubmit;

  const initial = {
    values: () => util.cloneDeep(initialValues),
    errors: () => util.assignDeep(initialValues, NO_ERROR),
    touched: () => util.assignDeep(initialValues, !IS_TOUCHED)
  };

  const form = writable(initial.values());
  const errors = writable(initial.errors());
  const touched = writable(initial.touched());

  const isSubmitting = writable(false);
  const isValidating = writable(false);

  const isValid = derived([errors, touched], ([$errors, $touched]) => {
    const allTouched = util
      .getValues($touched)
      .every(field => field === IS_TOUCHED);
    const noErrors = util.getValues($errors).every(field => field === NO_ERROR);
    return allTouched && noErrors;
  });

  function isCheckbox(el) {
    return el.getAttribute && el.getAttribute('type') === 'checkbox';
  }

<<<<<<< HEAD
  function handleChange(event) {
    const el = event.target;
    const field = el.name || el.id;
    const value = isCheckbox(el) ? el.checked : el.value;
=======
  function validateField(field) {
    return util.subscribeOnce(form).then((values) =>
      validateFieldValue(field, values[field])
    );
  }
>>>>>>> 713e727c

  function validateFieldValue(field, value) {
    updateTouched(field, true);

    if (validationSchema) {
      isValidating.set(true);
      return util
        .reach(validationSchema, field)
        .validate(value)
        .then(() => util.update(errors, field, ""))
        .catch(err => util.update(errors, field, err.message))
        .finally(() => {
          isValidating.set(false);
        });
    }

    if (validateFn) {
      isValidating.set(true);
      return Promise.resolve()
        .then(() => validateFn({ [field]: value }))
        .then(errs => util.update(errors, field, errs[field]))
        .finally(() => {
          isValidating.set(false);
        })
    }
  }

  function updateValidateField(field, value) {
    return validateFieldValue(field, value).then(() => {
      updateField(field, value);
    });
  }


  function handleChange(event) {
    const el = event.target;
    const field = el.name;
    const value = isCheckbox(el) ? el.checked : el.value;

    return updateValidateField(field, value);
  }

  function handleSubmit(ev) {
    if (ev && ev.preventDefault) {
      ev.preventDefault();
    }

    isSubmitting.set(true);

    return util.subscribeOnce(form).then(values => {
      if (typeof validateFn === "function") {
        isValidating.set(true);

        return Promise.resolve()
          .then(() => validateFn(values))
          .then(err =>
            util.isEmpty(err) ? clearErrorsAndSubmit(values) : errors.set(err)
          )
          .finally(() => isValidating.set(false));
      }

      if (validationSchema) {
        isValidating.set(true);

        return validationSchema
          .validate(values, { abortEarly: false })
          .then(() => clearErrorsAndSubmit(values))
          .catch(yupErrs => {
            if (yupErrs && yupErrs.inner) {
              yupErrs.inner.forEach(error =>
                util.update(errors, error.path, error.message)
              );
            }
            isSubmitting.set(false);
          })
          .finally(() => isValidating.set(false));
      }

      clearErrorsAndSubmit(values);
    });
  }

  function handleReset() {
    form.set(initial.values());
    errors.set(initial.errors());
    touched.set(initial.touched());
  }

  function clearErrorsAndSubmit(values) {
    return Promise.resolve()
      .then(() => errors.set(util.assignDeep(values, "")))
      .then(() => onSubmit(values, form, errors))
      .finally(() => isSubmitting.set(false));
  }

  /**
   * Handler to imperatively update the value of a form field
   */
  function updateField(field, value) {
    util.update(form, field, value);
  }

  /**
   * Handler to imperatively update the touched value of a form field
   */
  function updateTouched(field, value) {
    util.update(touched, field, value);
  }

  return {
    form,
    errors,
    touched,
    isValid,
    isSubmitting,
    isValidating,
    handleChange,
    handleSubmit,
    handleReset,
    updateField,
    updateValidateField,
    updateTouched,
    validateField,
    state: derived(
      [form, errors, touched, isValid, isValidating, isSubmitting],
      ([$form, $errors, $touched, $isValid, $isValidating, $isSubmitting]) => ({
        form: $form,
        errors: $errors,
        touched: $touched,
        isValid: $isValid,
        isSubmitting: $isSubmitting,
        isValidating: $isValidating
      })
    )
  };
};<|MERGE_RESOLUTION|>--- conflicted
+++ resolved
@@ -44,18 +44,11 @@
     return el.getAttribute && el.getAttribute('type') === 'checkbox';
   }
 
-<<<<<<< HEAD
-  function handleChange(event) {
-    const el = event.target;
-    const field = el.name || el.id;
-    const value = isCheckbox(el) ? el.checked : el.value;
-=======
   function validateField(field) {
     return util.subscribeOnce(form).then((values) =>
       validateFieldValue(field, values[field])
     );
   }
->>>>>>> 713e727c
 
   function validateFieldValue(field, value) {
     updateTouched(field, true);
@@ -92,7 +85,7 @@
 
   function handleChange(event) {
     const el = event.target;
-    const field = el.name;
+    const field = el.name || el.id;
     const value = isCheckbox(el) ? el.checked : el.value;
 
     return updateValidateField(field, value);
